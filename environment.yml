--- conflicted
+++ resolved
@@ -18,12 +18,6 @@
     - cdflib
     - flake8
     - mypy
-<<<<<<< HEAD
     - PyGeopack>=1.2.4
-=======
-    - numpy==1.24
-    - pandas>=1.5.2
-    - PyGeopack
->>>>>>> 3fda4d76
     - pyhdf
-    - types-python-dateutil
+    - types-python-dateutil